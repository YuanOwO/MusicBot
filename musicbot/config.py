import os
import sys
import codecs
import shutil
import logging
import configparser

from .exceptions import HelpfulError
from .constants import VERSION as BOTVERSION

log = logging.getLogger(__name__)


class Config:
    # noinspection PyUnresolvedReferences
    def __init__(self, config_file):
        self.config_file = config_file
        self.find_config()

        config = configparser.ConfigParser(interpolation=None)
        config.read(config_file, encoding='utf-8')

        confsections = {"Credentials", "Permissions", "Chat", "MusicBot"}.difference(config.sections())
        if confsections:
            raise HelpfulError(
                "One or more required config sections are missing.",
                "Fix your config.  Each [Section] should be on its own line with "
                "nothing else on it.  The following sections are missing: {}".format(
                    ', '.join(['[%s]' % s for s in confsections])
                ),
                preface="An error has occured parsing the config:\n"
            )

        self._confpreface = "An error has occured reading the config:\n"
        self._confpreface2 = "An error has occured validating the config:\n"

        self._login_token = config.get('Credentials', 'Token', fallback=ConfigDefaults.token)

        self.auth = ()

        self.spotify_clientid = config.get('Credentials', 'Spotify_ClientID', fallback=ConfigDefaults.spotify_clientid)
        self.spotify_clientsecret = config.get('Credentials', 'Spotify_ClientSecret', fallback=ConfigDefaults.spotify_clientsecret)

        self.owner_id = config.get('Permissions', 'OwnerID', fallback=ConfigDefaults.owner_id)
        self.dev_ids = config.get('Permissions', 'DevIDs', fallback=ConfigDefaults.dev_ids)
        self.bot_exception_ids = config.get("Permissions", "BotExceptionIDs", fallback=ConfigDefaults.bot_exception_ids)

        self.command_prefix = config.get('Chat', 'CommandPrefix', fallback=ConfigDefaults.command_prefix)
        self.bound_channels = config.get('Chat', 'BindToChannels', fallback=ConfigDefaults.bound_channels)
        self.unbound_servers = config.getboolean('Chat', 'AllowUnboundServers', fallback=ConfigDefaults.unbound_servers)
        self.autojoin_channels =  config.get('Chat', 'AutojoinChannels', fallback=ConfigDefaults.autojoin_channels)
        self.dm_nowplaying = config.getboolean('Chat', 'DMNowPlaying', fallback=ConfigDefaults.dm_nowplaying)
        self.no_nowplaying_auto = config.getboolean('Chat', 'DisableNowPlayingAutomatic', fallback=ConfigDefaults.no_nowplaying_auto)
        self.nowplaying_channels =  config.get('Chat', 'NowPlayingChannels', fallback=ConfigDefaults.nowplaying_channels)
        self.delete_nowplaying = config.getboolean('Chat', 'DeleteNowPlaying', fallback=ConfigDefaults.delete_nowplaying)

        self.default_volume = config.getfloat('MusicBot', 'DefaultVolume', fallback=ConfigDefaults.default_volume)
        self.skips_required = config.getint('MusicBot', 'SkipsRequired', fallback=ConfigDefaults.skips_required)
        self.skip_ratio_required = config.getfloat('MusicBot', 'SkipRatio', fallback=ConfigDefaults.skip_ratio_required)
        self.save_videos = config.getboolean('MusicBot', 'SaveVideos', fallback=ConfigDefaults.save_videos)
        self.now_playing_mentions = config.getboolean('MusicBot', 'NowPlayingMentions', fallback=ConfigDefaults.now_playing_mentions)
        self.auto_summon = config.getboolean('MusicBot', 'AutoSummon', fallback=ConfigDefaults.auto_summon)
        self.auto_playlist = config.getboolean('MusicBot', 'UseAutoPlaylist', fallback=ConfigDefaults.auto_playlist)
        self.auto_playlist_random = config.getboolean('MusicBot', 'AutoPlaylistRandom', fallback=ConfigDefaults.auto_playlist_random)
        self.auto_pause = config.getboolean('MusicBot', 'AutoPause', fallback=ConfigDefaults.auto_pause)
        self.delete_messages = config.getboolean('MusicBot', 'DeleteMessages', fallback=ConfigDefaults.delete_messages)
        self.delete_invoking = config.getboolean('MusicBot', 'DeleteInvoking', fallback=ConfigDefaults.delete_invoking)
        self.persistent_queue = config.getboolean('MusicBot', 'PersistentQueue', fallback=ConfigDefaults.persistent_queue)
        self.status_message = config.get('MusicBot', 'StatusMessage', fallback=ConfigDefaults.status_message)
        self.write_current_song = config.getboolean('MusicBot', 'WriteCurrentSong', fallback=ConfigDefaults.write_current_song)
        self.allow_author_skip = config.getboolean('MusicBot', 'AllowAuthorSkip', fallback=ConfigDefaults.allow_author_skip)
        self.use_experimental_equalization = config.getboolean('MusicBot', 'UseExperimentalEqualization', fallback=ConfigDefaults.use_experimental_equalization)
        self.embeds = config.getboolean('MusicBot', 'UseEmbeds', fallback=ConfigDefaults.embeds)
        self.queue_length = config.getint('MusicBot', 'QueueLength', fallback=ConfigDefaults.queue_length)
        self.remove_ap = config.getboolean('MusicBot', 'RemoveFromAPOnError', fallback=ConfigDefaults.remove_ap)
        self.show_config_at_start = config.getboolean('MusicBot', 'ShowConfigOnLaunch', fallback=ConfigDefaults.show_config_at_start)
        self.legacy_skip = config.getboolean('MusicBot', 'LegacySkip', fallback=ConfigDefaults.legacy_skip)
        self.leavenonowners = config.getboolean('MusicBot', 'LeaveServersWithoutOwner', fallback=ConfigDefaults.leavenonowners)
        self.usealias = config.getboolean('MusicBot', 'UseAlias', fallback=ConfigDefaults.usealias)
<<<<<<< HEAD
        self.searchlist = config.getboolean('MusicBot','SearchList', fallback=ConfigDefaults.searchlist)
        self.defaultsearchresults = config.getint('MusicBot', 'DefaultSearchResults', fallback=ConfigDefaults.defaultsearchresults)
=======
        self.footer_text = config.get('MusicBot', 'CustomEmbedFooter', fallback=ConfigDefaults.footer_text)
>>>>>>> 2764b216

        self.debug_level = config.get('MusicBot', 'DebugLevel', fallback=ConfigDefaults.debug_level)
        self.debug_level_str = self.debug_level
        self.debug_mode = False

        self.blacklist_file = config.get('Files', 'BlacklistFile', fallback=ConfigDefaults.blacklist_file)
        self.auto_playlist_file = config.get('Files', 'AutoPlaylistFile', fallback=ConfigDefaults.auto_playlist_file)
        self.i18n_file = config.get('Files', 'i18nFile', fallback=ConfigDefaults.i18n_file)
        self.auto_playlist_removed_file = None

        self.run_checks()

        self.missing_keys = set()
        self.check_changes(config)

        self.find_autoplaylist()

    def get_all_keys(self, conf):
        """Returns all config keys as a list"""
        sects = dict(conf.items())
        keys = []
        for k in sects:
            s = sects[k]
            keys += [key for key in s.keys()]
        return keys

    def check_changes(self, conf):
        exfile = 'config/example_options.ini'
        if os.path.isfile(exfile):
            usr_keys = self.get_all_keys(conf)
            exconf = configparser.ConfigParser(interpolation=None)
            if not exconf.read(exfile, encoding='utf-8'):
                return
            ex_keys = self.get_all_keys(exconf)
            if set(usr_keys) != set(ex_keys):
                self.missing_keys = set(ex_keys) - set(usr_keys)  # to raise this as an issue in bot.py later

    def run_checks(self):
        """
        Validation logic for bot settings.
        """
        if self.i18n_file != ConfigDefaults.i18n_file and not os.path.isfile(self.i18n_file):
            log.warning('i18n file does not exist. Trying to fallback to {0}.'.format(ConfigDefaults.i18n_file))
            self.i18n_file = ConfigDefaults.i18n_file

        if not os.path.isfile(self.i18n_file):
            raise HelpfulError(
                "Your i18n file was not found, and we could not fallback.",
                "As a result, the bot cannot launch. Have you moved some files? "
                "Try pulling the recent changes from Git, or resetting your local repo.",
                preface=self._confpreface
            )

        log.info('Using i18n: {0}'.format(self.i18n_file))

        if not self._login_token:
            raise HelpfulError(
                "No bot token was specified in the config.",
                "As of v1.9.6_1, you are required to use a Discord bot account. "
                "See https://github.com/Just-Some-Bots/MusicBot/wiki/FAQ for info.",
                preface=self._confpreface
            )

        else:
            self.auth = (self._login_token,)

        if self.owner_id:
            self.owner_id = self.owner_id.lower()

            if self.owner_id.isdigit():
                if int(self.owner_id) < 10000:
                    raise HelpfulError(
                        "An invalid OwnerID was set: {}".format(self.owner_id),

                        "Correct your OwnerID. The ID should be just a number, approximately "
                        "18 characters long, or 'auto'. If you don't know what your ID is, read the "
                        "instructions in the options or ask in the help server.",
                        preface=self._confpreface
                    )
                self.owner_id = int(self.owner_id)

            elif self.owner_id == 'auto':
                pass # defer to async check

            else:
                self.owner_id = None

        if not self.owner_id:
            raise HelpfulError(
                "No OwnerID was set.",
                "Please set the OwnerID option in {}".format(self.config_file),
                preface=self._confpreface
            )

        if self.bot_exception_ids:
            try:
                self.bot_exception_ids = set(int(x) for x in self.bot_exception_ids.replace(',', ' ').split())
            except:
                log.warning("BotExceptionIDs data is invalid, will ignore all bots")
                self.bot_exception_ids = set()

        if self.bound_channels:
            try:
                self.bound_channels = set(int(x) for x in self.bound_channels.replace(',', ' ').split() if x)
            except:
                log.warning("BindToChannels data is invalid, will not bind to any channels")
                self.bound_channels = set()

        if self.autojoin_channels:
            try:
                self.autojoin_channels = set(int(x) for x in self.autojoin_channels.replace(',', ' ').split() if x)
            except:
                log.warning("AutojoinChannels data is invalid, will not autojoin any channels")
                self.autojoin_channels = set()

        if self.nowplaying_channels:
            try:
                self.nowplaying_channels = set(int(x) for x in self.nowplaying_channels.replace(',', ' ').split() if x)
            except:
                log.warning("NowPlayingChannels data is invalid, will use the default behavior for all servers")
                self.nowplaying_channels = set()

        self._spotify = False
        if self.spotify_clientid and self.spotify_clientsecret:
            self._spotify = True

        self.delete_invoking = self.delete_invoking and self.delete_messages

        ap_path, ap_name = os.path.split(self.auto_playlist_file)
        apn_name, apn_ext = os.path.splitext(ap_name)
        self.auto_playlist_removed_file = os.path.join(ap_path, apn_name + '_removed' + apn_ext)

        if hasattr(logging, self.debug_level.upper()):
            self.debug_level = getattr(logging, self.debug_level.upper())
        else:
            log.warning("Invalid DebugLevel option \"{}\" given, falling back to INFO".format(self.debug_level_str))
            self.debug_level = logging.INFO
            self.debug_level_str = 'INFO'

        self.debug_mode = self.debug_level <= logging.DEBUG

        self.create_empty_file_ifnoexist('config/blacklist.txt')
        self.create_empty_file_ifnoexist('config/whitelist.txt')

        if not self.footer_text:
            self.footer_text = ConfigDefaults.footer_text

    def create_empty_file_ifnoexist(self, path):
        if not os.path.isfile(path):
            open(path, 'a').close()
            log.warning('Creating %s' % path)

    # TODO: Add save function for future editing of options with commands
    #       Maybe add warnings about fields missing from the config file

    async def async_validate(self, bot):
        log.debug("Validating options...")

        if self.owner_id == 'auto':
            if not bot.user.bot:
                raise HelpfulError(
                    "Invalid parameter \"auto\" for OwnerID option.",

                    "Only bot accounts can use the \"auto\" option.  Please "
                    "set the OwnerID in the config.",

                    preface=self._confpreface2
                )

            self.owner_id = bot.cached_app_info.owner.id
            log.debug("Acquired owner id via API")

        if self.owner_id == bot.user.id:
            raise HelpfulError(
                "Your OwnerID is incorrect or you've used the wrong credentials.",

                "The bot's user ID and the id for OwnerID is identical. "
                "This is wrong. The bot needs a bot account to function, "
                "meaning you cannot use your own account to run the bot on. "
                "The OwnerID is the id of the owner, not the bot. "
                "Figure out which one is which and use the correct information.",

                preface=self._confpreface2
            )


    def find_config(self):
        config = configparser.ConfigParser(interpolation=None)

        if not os.path.isfile(self.config_file):
            if os.path.isfile(self.config_file + '.ini'):
                shutil.move(self.config_file + '.ini', self.config_file)
                log.info("Moving {0} to {1}, you should probably turn file extensions on.".format(
                    self.config_file + '.ini', self.config_file
                ))

            elif os.path.isfile('config/example_options.ini'):
                shutil.copy('config/example_options.ini', self.config_file)
                log.warning('Options file not found, copying example_options.ini')

            else:
                raise HelpfulError(
                    "Your config files are missing. Neither options.ini nor example_options.ini were found.",
                    "Grab the files back from the archive or remake them yourself and copy paste the content "
                    "from the repo. Stop removing important files!"
                )

        if not config.read(self.config_file, encoding='utf-8'):
            c = configparser.ConfigParser()
            try:
                # load the config again and check to see if the user edited that one
                c.read(self.config_file, encoding='utf-8')

                if not int(c.get('Permissions', 'OwnerID', fallback=0)): # jake pls no flame
                    print(flush=True)
                    log.critical("Please configure config/options.ini and re-run the bot.")
                    sys.exit(1)

            except ValueError: # Config id value was changed but its not valid
                raise HelpfulError(
                    'Invalid value "{}" for OwnerID, config cannot be loaded. '.format(
                        c.get('Permissions', 'OwnerID', fallback=None)
                    ),
                    "The OwnerID option requires a user ID or 'auto'."
                )

            except Exception as e:
                print(flush=True)
                log.critical("Unable to copy config/example_options.ini to {}".format(self.config_file), exc_info=e)
                sys.exit(2)

    def find_autoplaylist(self):
        if not os.path.exists(self.auto_playlist_file):
            if os.path.exists('config/_autoplaylist.txt'):
                shutil.copy('config/_autoplaylist.txt', self.auto_playlist_file)
                log.debug("Copying _autoplaylist.txt to autoplaylist.txt")
            else:
                log.warning("No autoplaylist file found.")


    def write_default_config(self, location):
        pass


class ConfigDefaults:
    owner_id = None

    token = None
    dev_ids = set()
    bot_exception_ids = set()

    spotify_clientid = None
    spotify_clientsecret = None

    command_prefix = '!'
    bound_channels = set()
    unbound_servers = False
    autojoin_channels = set()
    dm_nowplaying = False
    no_nowplaying_auto = False
    nowplaying_channels = set()
    delete_nowplaying = True

    default_volume = 0.15
    skips_required = 4
    skip_ratio_required = 0.5
    save_videos = True
    now_playing_mentions = False
    auto_summon = True
    auto_playlist = True
    auto_playlist_random = True
    auto_pause = True
    delete_messages = True
    delete_invoking = False
    persistent_queue = True
    debug_level = 'INFO'
    status_message = None
    write_current_song = False
    allow_author_skip = True
    use_experimental_equalization = False
    embeds = True
    queue_length = 10
    remove_ap = True
    show_config_at_start = False
    legacy_skip = False
    leavenonowners = False
    usealias = True
<<<<<<< HEAD
    searchlist = False
    defaultsearchresults = 3
=======
    footer_text = 'Just-Some-Bots/MusicBot ({})'.format(BOTVERSION)
>>>>>>> 2764b216

    options_file = 'config/options.ini'
    blacklist_file = 'config/blacklist.txt'
    auto_playlist_file = 'config/autoplaylist.txt'  # this will change when I add playlists
    i18n_file = 'config/i18n/en.json'

setattr(ConfigDefaults, codecs.decode(b'ZW1haWw=', '\x62\x61\x73\x65\x36\x34').decode('ascii'), None)
setattr(ConfigDefaults, codecs.decode(b'cGFzc3dvcmQ=', '\x62\x61\x73\x65\x36\x34').decode('ascii'), None)
setattr(ConfigDefaults, codecs.decode(b'dG9rZW4=', '\x62\x61\x73\x65\x36\x34').decode('ascii'), None)

# These two are going to be wrappers for the id lists, with add/remove/load/save functions
# and id/object conversion so types aren't an issue
class Blacklist:
    pass

class Whitelist:
    pass<|MERGE_RESOLUTION|>--- conflicted
+++ resolved
@@ -77,12 +77,9 @@
         self.legacy_skip = config.getboolean('MusicBot', 'LegacySkip', fallback=ConfigDefaults.legacy_skip)
         self.leavenonowners = config.getboolean('MusicBot', 'LeaveServersWithoutOwner', fallback=ConfigDefaults.leavenonowners)
         self.usealias = config.getboolean('MusicBot', 'UseAlias', fallback=ConfigDefaults.usealias)
-<<<<<<< HEAD
+        self.footer_text = config.get('MusicBot', 'CustomEmbedFooter', fallback=ConfigDefaults.footer_text)
         self.searchlist = config.getboolean('MusicBot','SearchList', fallback=ConfigDefaults.searchlist)
         self.defaultsearchresults = config.getint('MusicBot', 'DefaultSearchResults', fallback=ConfigDefaults.defaultsearchresults)
-=======
-        self.footer_text = config.get('MusicBot', 'CustomEmbedFooter', fallback=ConfigDefaults.footer_text)
->>>>>>> 2764b216
 
         self.debug_level = config.get('MusicBot', 'DebugLevel', fallback=ConfigDefaults.debug_level)
         self.debug_level_str = self.debug_level
@@ -370,12 +367,9 @@
     legacy_skip = False
     leavenonowners = False
     usealias = True
-<<<<<<< HEAD
     searchlist = False
     defaultsearchresults = 3
-=======
     footer_text = 'Just-Some-Bots/MusicBot ({})'.format(BOTVERSION)
->>>>>>> 2764b216
 
     options_file = 'config/options.ini'
     blacklist_file = 'config/blacklist.txt'
