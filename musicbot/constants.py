--- conflicted
+++ resolved
@@ -1,10 +1,6 @@
 import os.path
 
-<<<<<<< HEAD
-MAIN_VERSION = '1.9.5_2'
-=======
 MAIN_VERSION = '1.9.6'
->>>>>>> 3aa47b67
 SUB_VERSION = ''
 VERSION = MAIN_VERSION + SUB_VERSION
 
